--- conflicted
+++ resolved
@@ -61,18 +61,13 @@
     }
 }
 
-<<<<<<< HEAD
 unsafe impl bytemuck::Zeroable for Symbol {}
 
 unsafe impl bytemuck::Pod for Symbol {}
 
-#[derive(Clone)]
-pub struct SymbolHistogram<T: num::Integer> {
-    data: [T; 6],
-=======
+#[derive(Clone, Debug)]
 pub struct SymbolHistogram {
     data: [usize; 6],
->>>>>>> 2242ba33
 }
 
 impl Index<Symbol> for SymbolHistogram {
@@ -104,18 +99,11 @@
         hist
     }
 
-<<<<<<< HEAD
-    pub fn acgt(&self) -> T {
-=======
     fn acgt(&self) -> usize {
->>>>>>> 2242ba33
         use Symbol::*;
         self[A] + self[C] + self[G] + self[T]
     }
 
-<<<<<<< HEAD
-    pub fn major_minor_symbols(&self) -> (Option<Symbol>, Option<Symbol>) {
-=======
     fn acgtm(&self) -> usize {
         use Symbol::*;
         self[A] + self[C] + self[G] + self[T] + self[Missing]
@@ -132,7 +120,6 @@
     }
 
     fn major_minor_symbols(&self) -> (Option<Symbol>, Option<Symbol>) {
->>>>>>> 2242ba33
         let mut major = None;
         let mut minor = None;
 
@@ -178,7 +165,7 @@
     site_map: Option<Vec<usize>>,
 
     /// Vector of length n_sites, containing the symbol histogram for each site
-    histograms: Vec<SymbolHistogram<u32>>,
+    histograms: Vec<SymbolHistogram>,
 }
 
 impl SiteSet {
@@ -239,7 +226,7 @@
     pub fn filter_by(&self, filter_func: impl Fn(&[Symbol]) -> bool) -> Self {
         let mut new_buffer = Vec::with_capacity(self.buffer.len());
         let mut site_map = Vec::new();
-        let mut new_histograms = Vec::new();
+        let mut new_histograms: Vec<SymbolHistogram> = Vec::new();
 
         for site in 0..self.n_sites {
             let site_slice = &self.site_symbols(site);
@@ -278,7 +265,7 @@
         &self.buffer[start..(start + self.n_seqs)]
     }
 
-    pub fn site_histogram(&self, index: usize) -> &SymbolHistogram<u32> {
+    pub fn site_histogram(&self, index: usize) -> &SymbolHistogram {
         &self.histograms[index]
     }
 }
@@ -398,22 +385,14 @@
 #[allow(non_snake_case)]
 pub fn single_weighted_ld_pair(
     a: &[Symbol],
-    a_hist: &SymbolHistogram<u32>,
+    a_hist: &SymbolHistogram,
     b: &[Symbol],
-    b_hist: &SymbolHistogram<u32>,
+    b_hist: &SymbolHistogram,
     weights: &[f32],
 ) -> Option<LdStats> {
     debug_assert_eq!(a.len(), b.len());
     debug_assert_eq!(a.len(), weights.len());
 
-<<<<<<< HEAD
-=======
-    // TODO: It is wasteful to compute these histograms for every pair - should
-    // lift their computations outside the pairwise loop.
-    let a_hist = SymbolHistogram::from_slice(a);
-    let b_hist = SymbolHistogram::from_slice(b);
-
->>>>>>> 2242ba33
     let (a_maj_sym, a_min_sym) = match a_hist.major_minor_symbols() {
         (Some(maj), Some(min)) => (maj, min),
         _ => return None,
@@ -424,18 +403,10 @@
         _ => return None,
     };
 
-<<<<<<< HEAD
     let mut total_weight = f32x8::splat(0.0);
     let mut PA = f32x8::splat(0.0);
     let mut PB = f32x8::splat(0.0);
     let mut ld_3 = f32x8::splat(0.0);
-=======
-    let good_mask = a
-        .iter()
-        .zip(b.iter())
-        .map(|(&a, &b)| (a == a_maj_sym || a == a_min_sym) && (b == b_maj_sym || b == b_min_sym))
-        .collect::<Vec<bool>>();
->>>>>>> 2242ba33
 
     let simd_end = (a.len() / 8) * 8;
     for seq in (0..simd_end).step_by(8) {
@@ -698,7 +669,9 @@
         let b = [T, T, A, A, A, A, T, T ];
         let weights = [1.0,1.0,1.0,1.0,1.0,1.0,1.0,1.0];
 
-        let ld_stats = single_weighted_ld_pair(&a, &b, &weights)
+        let a_hist = SymbolHistogram::from_slice(&a);
+        let b_hist = SymbolHistogram::from_slice(&b);
+        let ld_stats = single_weighted_ld_pair(&a, &a_hist, &b, &b_hist, &weights)
             .expect("Expected test case to have LD statistics available");
 
         assert_abs_diff_eq!(ld_stats.d, 0.0, epsilon = 1e-5);
@@ -713,7 +686,9 @@
         let b = [T, T, T, T, A, A, A, A ];
         let weights = [1.0,1.0,1.0,1.0,1.0,1.0,1.0,1.0];
 
-        let ld_stats = single_weighted_ld_pair(&a, &b, &weights)
+        let a_hist = SymbolHistogram::from_slice(&a);
+        let b_hist = SymbolHistogram::from_slice(&b);
+        let ld_stats = single_weighted_ld_pair(&a, &a_hist, &b, &b_hist, &weights)
             .expect("Expected test case to have LD statistics available");
         println!("{}",&ld_stats.d);
         assert_abs_diff_eq!(ld_stats.d, 0.25, epsilon = 1e-5);
@@ -728,7 +703,9 @@
         let b = [A, A, A, G, T, A, A];
         let weights = [1.0, 1.0, 0.4, 0.2, 0.5, 0.8, 0.2];
 
-        let ld_stats = single_weighted_ld_pair(&a, &b, &weights)
+        let a_hist = SymbolHistogram::from_slice(&a);
+        let b_hist = SymbolHistogram::from_slice(&b);
+        let ld_stats = single_weighted_ld_pair(&a, &a_hist, &b, &b_hist, &weights)
             .expect("Expected test case to have LD statistics available");
 
         assert_abs_diff_eq!(ld_stats.d, 0.00308, epsilon = 1e-5);
